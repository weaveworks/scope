# OpenEBS Scope - Troubleshooting & Monitoring for Docker & Kubernetes

[![Circle CI](https://circleci.com/gh/weaveworks/scope/tree/master.svg?style=shield)](https://circleci.com/gh/weaveworks/scope/tree/master)
[![Coverage Status](https://coveralls.io/repos/weaveworks/scope/badge.svg)](https://coveralls.io/r/weaveworks/scope)
[![Go Report Card](https://goreportcard.com/badge/github.com/weaveworks/scope)](https://goreportcard.com/report/github.com/weaveworks/scope)
[![Docker Pulls](https://img.shields.io/docker/pulls/weaveworks/scope.svg?maxAge=604800)](https://hub.docker.com/r/weaveworks/scope/)
[![GoDoc](https://godoc.org/github.com/weaveworks/scope?status.svg)](https://godoc.org/github.com/weaveworks/scope)

OpenEBS Scope automatically generates a map of your application, enabling you to
intuitively understand, monitor, and control your containerized, microservices based application.

### Understand your Docker containers in real-time

<img src="imgs/topology.png" width="200" alt="Map you architecture" align="right">

Choose an overview of your container infrastructure, or focus on a specific microservice. Easily identify and correct issues to ensure the stability and performance of your containerized applications.

### Contextual details and deep linking

<img src="imgs/selected.png" width="200" alt="Focus on a single container" align="right">

View contextual metrics, tags and metadata for your containers.  Effortlessly navigate between processes inside your container to hosts your containers run on, arranged in expandable, sortable tables.  Easily find the container using the most CPU or memory for a given host or service.

### Interact with and manage containers

<img src="imgs/terminals.png" width="200" alt="Launch a command line." align="right">

Interact with your containers directly: pause, restart and stop containers. Launch a command line. All without leaving the scope browser window.

### Extend and customize via plugins

Add custom details or interactions for your hosts, containers and/or processes by creating Scope plugins; or just choose from some that others have already written at the Github [Weaveworks Scope Plugins](https://github.com/weaveworks-plugins/) organization.

### Help and shortcuts for UI

<img src="imgs/scope-help.png" width="200" alt="Shortcuts for using scope" align="right">

By clicking on `?` in the UI (bottom right) or pressing `Shift+?` , you can access the `Help` toolkit. It tells you how to use the search bar of Scope and also different shortcuts are defined like how to switch to different views or activating the search field via keyboard and more. 


## <a name="getting-started"></a>Getting started

```
sudo curl -L git.io/scope -o /usr/local/bin/scope
sudo chmod a+x /usr/local/bin/scope
scope launch
```

This script downloads and runs a recent Scope image from Docker Hub.
Now, open your web browser to **http://localhost:4040**. (If you're using
boot2docker, replace localhost with the output of `boot2docker ip`.)

### For Hosted UI 

- `cd client`
- [Read more](https://github.com/openebs/scope/blob/master/client/README.md). 

**YAML** for installing Scope on [Kubernetes](https://github.com/openebs/scope/blob/master/scope_k8s.yaml), [DCOS](https://www.weave.works/docs/scope/latest/installing/#dcos) or [ECS](https://www.weave.works/docs/scope/latest/installing/#ecs), see [the docs](https://www.weave.works/docs/scope/latest/introducing/).

<<<<<<< HEAD
### Build MayaView

```
cd scope

make realclean

make

```
=======
Signing commits in git

Everytime you commit your work you need to sign your commit so that everyone can know who is the author.To enable future commits to auto enable DCO(developer certificate of Origin)follow the steps
1. Open a terminal and install ruby
   sudo apt install ruby
2. Install dco
   sudo gem install dco
3. Go to the directory where you have cloned the project
   cd /your-directory
4. Enable dco for all future commits for this project
   dco enable
Now you do not need to specifically sign your commits with any other commands the commits will be autosigned
>>>>>>> 6c2507fd
<|MERGE_RESOLUTION|>--- conflicted
+++ resolved
@@ -57,18 +57,8 @@
 
 **YAML** for installing Scope on [Kubernetes](https://github.com/openebs/scope/blob/master/scope_k8s.yaml), [DCOS](https://www.weave.works/docs/scope/latest/installing/#dcos) or [ECS](https://www.weave.works/docs/scope/latest/installing/#ecs), see [the docs](https://www.weave.works/docs/scope/latest/introducing/).
 
-<<<<<<< HEAD
-### Build MayaView
 
-```
-cd scope
 
-make realclean
-
-make
-
-```
-=======
 Signing commits in git
 
 Everytime you commit your work you need to sign your commit so that everyone can know who is the author.To enable future commits to auto enable DCO(developer certificate of Origin)follow the steps
@@ -81,4 +71,14 @@
 4. Enable dco for all future commits for this project
    dco enable
 Now you do not need to specifically sign your commits with any other commands the commits will be autosigned
->>>>>>> 6c2507fd
+
+### Build MayaView
+
+```
+cd scope
+
+make realclean
+
+make
+
+```